--- conflicted
+++ resolved
@@ -7,10 +7,7 @@
 import { ROLE_BADGE_VARIANTS, ROLE_LABELS, sortRoles, type Role } from "@/lib/roles";
 import { RoleManager } from "@/components/members/role-manager";
 import { UserAvatar } from "@/components/user-avatar";
-<<<<<<< HEAD
 import type { AvatarSource } from "@prisma/client";
-=======
->>>>>>> d04836c6
 
 export type MembersTableUser = {
   id: string;
@@ -19,7 +16,7 @@
   roles: Role[];
   customRoles: { id: string; name: string }[];
   avatarSource?: AvatarSource | null;
-  avatarUpdatedAt?: string | null;
+  avatarUpdatedAt?: Date | null;
 };
 
 export function MembersTable({
@@ -71,7 +68,6 @@
             <div key={u.id} className="rounded-md border bg-card p-3">
               <div className="flex items-start justify-between">
                 <div className="flex items-center gap-3">
-<<<<<<< HEAD
                   <UserAvatar
                     userId={u.id}
                     email={u.email}
@@ -81,9 +77,6 @@
                     avatarSource={u.avatarSource}
                     avatarUpdatedAt={u.avatarUpdatedAt}
                   />
-=======
-                  <UserAvatar email={u.email} name={u.name} size={40} className="h-10 w-10" />
->>>>>>> d04836c6
                   <div>
                     <div className="font-medium">{u.name || "—"}</div>
                     <div className="text-xs text-muted-foreground">{u.email || "—"}</div>
@@ -130,7 +123,6 @@
               <tr key={u.id} className="border-b hover:bg-accent/10">
                 <td className="px-3 py-2 whitespace-nowrap">
                   <div className="flex items-center gap-3">
-<<<<<<< HEAD
                     <UserAvatar
                       userId={u.id}
                       email={u.email}
@@ -140,9 +132,6 @@
                       avatarSource={u.avatarSource}
                       avatarUpdatedAt={u.avatarUpdatedAt}
                     />
-=======
-                    <UserAvatar email={u.email} name={u.name} size={32} className="h-8 w-8" />
->>>>>>> d04836c6
                     <div>
                       <div className="font-medium">{u.name || "—"}</div>
                       <div className="text-xs text-muted-foreground">{u.email || "—"}</div>
@@ -189,8 +178,6 @@
                       userId={u.id}
                       email={u.email}
                       name={u.name}
-                      avatarSource={u.avatarSource}
-                      avatarUpdatedAt={u.avatarUpdatedAt}
                       initialRoles={u.roles}
                       canEditOwner={canEditOwner}
                       availableCustomRoles={availableCustomRoles}
